--- conflicted
+++ resolved
@@ -223,25 +223,8 @@
 		hc = w.InnerHostConfig
 	}
 
-<<<<<<< HEAD
-	hostConfig := &HostConfig{
-		ContainerIDFile: job.Getenv("ContainerIDFile"),
-		Memory:          job.GetenvInt64("Memory"),
-		MemorySwap:      job.GetenvInt64("MemorySwap"),
-		CpuShares:       job.GetenvInt64("CpuShares"),
-		CpusetCpus:      job.Getenv("CpusetCpus"),
-		Privileged:      job.GetenvBool("Privileged"),
-		PublishAllPorts: job.GetenvBool("PublishAllPorts"),
-		NetworkMode:     NetworkMode(job.Getenv("NetworkMode")),
-		IpcMode:         IpcMode(job.Getenv("IpcMode")),
-		PidMode:         PidMode(job.Getenv("PidMode")),
-		ReadonlyRootfs:  job.GetenvBool("ReadonlyRootfs"),
-		CgroupParent:    job.Getenv("CgroupParent"),
-		Plugin:          job.GetenvBool("Plugin"),
-=======
 	if hc != nil && w.Cpuset != "" && hc.CpusetCpus == "" {
 		hc.CpusetCpus = w.Cpuset
->>>>>>> 5e40de92
 	}
 
 	return hc
