--- conflicted
+++ resolved
@@ -123,42 +123,9 @@
 	MacAddress      string
 	OnBuild         []string
 	Labels          map[string]string
-	Networks		[]string
+	Networks        []string
 }
 
-<<<<<<< HEAD
-func ContainerConfigFromJob(job *engine.Job) *Config {
-	config := &Config{
-		Hostname:        job.Getenv("Hostname"),
-		Domainname:      job.Getenv("Domainname"),
-		User:            job.Getenv("User"),
-		Memory:          job.GetenvInt64("Memory"),
-		MemorySwap:      job.GetenvInt64("MemorySwap"),
-		CpuShares:       job.GetenvInt64("CpuShares"),
-		Cpuset:          job.Getenv("Cpuset"),
-		AttachStdin:     job.GetenvBool("AttachStdin"),
-		AttachStdout:    job.GetenvBool("AttachStdout"),
-		AttachStderr:    job.GetenvBool("AttachStderr"),
-		Tty:             job.GetenvBool("Tty"),
-		OpenStdin:       job.GetenvBool("OpenStdin"),
-		StdinOnce:       job.GetenvBool("StdinOnce"),
-		Image:           job.Getenv("Image"),
-		WorkingDir:      job.Getenv("WorkingDir"),
-		NetworkDisabled: job.GetenvBool("NetworkDisabled"),
-		MacAddress:      job.Getenv("MacAddress"),
-		Networks:        job.GetenvList("Networks"),
-	}
-	job.GetenvJson("ExposedPorts", &config.ExposedPorts)
-	job.GetenvJson("Volumes", &config.Volumes)
-	if PortSpecs := job.GetenvList("PortSpecs"); PortSpecs != nil {
-		config.PortSpecs = PortSpecs
-	}
-	if Env := job.GetenvList("Env"); Env != nil {
-		config.Env = Env
-	}
-	if Cmd := job.GetenvList("Cmd"); Cmd != nil {
-		config.Cmd = Cmd
-=======
 type ContainerConfigWrapper struct {
 	*Config
 	*hostConfigWrapper
@@ -167,7 +134,6 @@
 func (c ContainerConfigWrapper) HostConfig() *HostConfig {
 	if c.hostConfigWrapper == nil {
 		return new(HostConfig)
->>>>>>> 5e40de92
 	}
 
 	return c.hostConfigWrapper.GetHostConfig()
